import Store from 'electron-store';
import { app, BrowserWindow, globalShortcut, clipboard, ipcMain, dialog, nativeImage, Notification } from 'electron';
import axios from 'axios';
import fs from 'fs';
import path from 'path';
import FormData from 'form-data';
import pkg from 'electron-updater';
const { autoUpdater } = pkg;

const DEFAULT_SETTINGS = {
    apiKey: '',
    preferences: {
        automaticClipboardSync: false,
        notifications: false, // Changed to false
        debugLogging: false,
        automaticUpdates: true
    },
    refreshIntervalSeconds: 60,
    apiBaseUrl: 'https://crossyclip.com',
    theme: {
        primaryColor: '#6200ee',
        hoverColor: '#3700b3',
        bgColor: '#121212',
        surfaceColor: '#1e1e1e',
        textColor: '#ffffff'
    },
    keybindings: {
        copy: 'CommandOrControl+Shift+C',
        paste: 'CommandOrControl+Shift+V'
    }
};

function logDebug(message, ...args) {
    const settings = getSettings();
    if (settings.preferences.debugLogging) {
        console.log(`[DEBUG] ${message}`, ...args);
    }
}

function logInfo(message, ...args) {
    console.log(`[INFO] ${message}`, ...args);
}

// Add to existing showNotification function
function showNotification(title, body) {
    const settings = getSettings();
    if (settings.preferences.notifications) {
        // Use system notification
        new Notification({ 
            title, 
            body,
            silent: false
        }).show();
    }
    // Always send in-app notification
    mainWindow?.webContents.send('showInAppNotification', { title, body });
}

const initStore = () => {
    return new Store({
        defaults: DEFAULT_SETTINGS
    });
};

const store = initStore();

let mainWindow;
let refreshInterval;
let lastLocalClipboardTimestamp = Date.now();
let clipboardMonitoringInterval;

const getSettings = () => {
    const defaults = {
        ...DEFAULT_SETTINGS,
        preferences: {
            ...DEFAULT_SETTINGS.preferences
        }
    };
    
    const settings = store?.store || defaults;
    
    settings.preferences = {
        ...defaults.preferences,
        ...settings.preferences
    };
    
    return settings;
};

const getAppKey = () => {
    return store?.get('apiKey');
};

const saveAppKey = (key) => {
    store?.set('apiKey', key);
};

const checkForUpdatesIfEnabled = async () => {
    const settings = getSettings();
    if (settings.preferences.automaticUpdates) {
        logDebug('Checking for updates (auto-updates enabled)');
        try {
            await autoUpdater.checkForUpdatesAndNotify();
        } catch (error) {
            logDebug('Auto-update check failed:', error);
            // Don't show notification for 404 errors since they're expected when no update exists
            if (!error.message.includes('404')) {
                showNotification(
                    'Update Check Failed', 
                    'Could not check for updates. Will try again later.'
                );
            }
            // Don't crash the app, just log the error
            return false;
        }
    } else {
        logDebug('Auto-updates disabled - skipping update check');
    }
    return true;
};

const setupIpcHandlers = () => {
    ipcMain.on('saveApiKey', (event, key) => {
        saveAppKey(key);
    });

    ipcMain.handle('getApiKey', () => {
        return getAppKey();
    });

    ipcMain.handle('getSettings', () => {
        return getSettings();
    });

    ipcMain.handle('selectFile', async () => {
        const result = await dialog.showOpenDialog(mainWindow, {
            properties: ['openFile']
        });
        if (!result.canceled) {
            return result.filePaths[0];
        }
        return null;
    });

    ipcMain.handle('copyFile', async (event, filePath) => {
        await cloudCopyFile(filePath);
    });

    ipcMain.handle('saveSettings', async (event, newSettings) => {
        logDebug('Saving new settings:', newSettings);
        store.set(newSettings);
        setupRefreshInterval();
        registerCustomKeybindings();
        
        showNotification('Settings Saved', 'Your settings have been updated successfully');
        
        if (newSettings.preferences.automaticUpdates) {
            await checkForUpdatesIfEnabled();
        }
        return store.get();
    });

    ipcMain.handle('saveFile', async (event, suggestedName) => {
        const result = await dialog.showSaveDialog(mainWindow, {
            defaultPath: suggestedName,
            properties: ['createDirectory', 'showOverwriteConfirmation']
        });
        return result.filePath;
    });

    ipcMain.handle('downloadFile', async (event, filename) => {
        try {
            const appKey = getAppKey();
            const settings = getSettings();
            
            const response = await axios.get(`${settings.apiBaseUrl}/app/paste/latest`, {
                headers: { AppKey: appKey },
                responseType: 'arraybuffer'
            });

            const disposition = response.headers['content-disposition'];
            const suggestedName = filename || 
                disposition?.match(/filename="?([^"]+)"?/)?.[1] || 
                'downloaded_file';

            const saveOptions = {
                title: 'Save File',
                defaultPath: path.join(app.getPath('downloads'), suggestedName),
                filters: [
                    { name: 'All Files', extensions: ['*'] }
                ]
            };
            
            const result = await dialog.showSaveDialog(mainWindow, saveOptions);
            
            if (!result.canceled && result.filePath) {
                await fs.promises.writeFile(result.filePath, response.data);
                return true;
            }
            return false;
        } catch (error) {
            logDebug('Operation failed:', error);
            showNotification('Error', error.message);
            mainWindow?.webContents.send('clipboardError', error.message);
            throw error;
        }
    });

    ipcMain.handle('refreshMonitoring', () => {
        logDebug('Handling refresh monitoring request');
        setupClipboardMonitoring();
    });

    ipcMain.on('checkForUpdates', () => {
        autoUpdater.checkForUpdatesAndNotify();
    });

    ipcMain.handle('getVersionInfo', () => {
        return app.getVersion();
    });

    ipcMain.handle('checkForUpdates', async () => {
        const settings = getSettings();
        if (!settings.preferences.automaticUpdates) {
            logDebug('Auto-updates disabled - manual check requested');
        }
        try {
            const result = await autoUpdater.checkForUpdates();
            return result?.updateInfo?.version !== app.getVersion();
        } catch (error) {
            logDebug('Update check failed:', error);
            // Don't show notification for 404 errors
            if (!error.message.includes('404')) {
                showNotification(
                    'Update Check Failed', 
                    'Could not check for updates. Please try again later.'
                );
            }
            return false;
        }
    });

    ipcMain.handle('getLatestVersion', async () => {
        try {
            const result = await autoUpdater.checkForUpdates();
            return result?.updateInfo?.version;
        } catch (error) {
            logDebug('Failed to get latest version:', error);
            return app.getVersion(); // Return current version if check fails
        }
    });

    ipcMain.on('startUpdate', () => {
        autoUpdater.downloadUpdate();
    });

    ipcMain.handle('saveCustomKeybindings', (event, keybindings) => {
        const settings = getSettings();
        settings.keybindings = keybindings;
        store.set(settings);
        registerCustomKeybindings();
        showNotification('Keybindings Saved', 'Custom keybindings have been updated');
        return settings.keybindings;
    });

    ipcMain.handle('getCustomKeybindings', () => {
        const settings = getSettings();
        return settings.keybindings;
    });
};

const createWindow = () => {
    mainWindow = new BrowserWindow({
        width: 800,
        height: 600,
        webPreferences: {
            nodeIntegration: true,
            contextIsolation: false,
            webSecurity: true
        },
    });

    mainWindow.loadFile('index.html');
};

const checkAndSyncClipboard = async () => {
    const settings = getSettings();
    if (!settings.preferences.automaticClipboardSync) return;

    const appKey = getAppKey();
    if (!appKey) return;

    try {
        const response = await axios.get(`${settings.apiBaseUrl}/app/paste/latest`, {
            headers: { AppKey: appKey }
        });
        
        const cloudTimestamp = parseInt(response.headers['x-clipboard-timestamp']);
        
        if (cloudTimestamp > lastLocalClipboardTimestamp) {
            await cloudPaste();
        } else if (lastLocalClipboardTimestamp > cloudTimestamp) {
            await cloudCopy();
        }
    } catch (error) {
        logDebug('Operation failed:', error);
        showNotification('Error', error.message);
        mainWindow?.webContents.send('clipboardError', error.message);
    }
};

let lastClipboardContent = {
    text: '',
    image: null,
    filePath: null
};

const setupClipboardMonitoring = () => {
    logDebug('Setting up clipboard monitoring...');
    
    if (clipboardMonitoringInterval) {
        logDebug('Clearing existing monitoring interval');
        clearInterval(clipboardMonitoringInterval);
        clipboardMonitoringInterval = null;
    }

    const settings = getSettings();
    logDebug('Current settings:', {
        automaticClipboardSync: settings.preferences.automaticClipboardSync
    });

    if (settings.preferences.automaticClipboardSync !== true) {
        logDebug('Automatic clipboard sync disabled');
        return;
    }

    logDebug('Starting clipboard monitoring');
    clipboardMonitoringInterval = setInterval(() => {
        const currentText = clipboard.readText();
        const currentImage = clipboard.readImage();
        
        if (currentText && currentText !== lastClipboardContent.text) {
            lastClipboardContent.text = currentText;
            lastLocalClipboardTimestamp = Date.now();
            cloudCopy();
        }
        
        if (!currentImage.isEmpty() && 
            currentImage.toDataURL() !== lastClipboardContent.image) {
            lastClipboardContent.image = currentImage.toDataURL();
            lastLocalClipboardTimestamp = Date.now();
            cloudCopy();
        }
        
        try {
            const rawFilePaths = clipboard.readBuffer('FileNameW').toString('ucs2');
            const filePaths = rawFilePaths
                .split('\0')
                .filter(Boolean)
                .map(fp => fp.replace(/\\/g, '\\'));
                
            if (filePaths[0] && filePaths[0] !== lastClipboardContent.filePath) {
                lastClipboardContent.filePath = filePaths[0];
                lastLocalClipboardTimestamp = Date.now();
                cloudCopy();
            }
        } catch (error) {
        }
    }, 1000);
};

function setupRefreshInterval() {
    if (refreshInterval) {
        clearInterval(refreshInterval);
    }
    const settings = store.get();
    const intervalMs = settings.refreshIntervalSeconds * 1000;
    refreshInterval = setInterval(() => {
        checkAndSyncClipboard();
        mainWindow?.webContents.send('triggerRefresh');
    }, intervalMs);
}

const cloudCopy = async () => {
    const appKey = getAppKey();
    const settings = getSettings();
    if (!appKey) return;
    
    const image = clipboard.readImage();
    if (!image.isEmpty()) {
        const tempPath = path.join(app.getPath('temp'), `clipboard-${Date.now()}.png`);
        fs.writeFileSync(tempPath, image.toPNG());
        await cloudCopyFile(tempPath);
        fs.unlinkSync(tempPath);
        mainWindow?.webContents.send('triggerRefresh');
        return;
    }

    const text = clipboard.readText();
    if (text) {
        try {
            await axios.post(`${settings.apiBaseUrl}/app/copy`, { text }, {
                headers: { AppKey: appKey },
            });
            mainWindow.webContents.send('refreshClipboard');
            mainWindow?.webContents.send('triggerRefresh');
            showNotification('Clipboard Synced', 'Text copied to cloud clipboard');
        } catch (error) {
            logDebug('Operation failed:', error);
            showNotification('Error', error.message);
            mainWindow?.webContents.send('clipboardError', error.message);
        }
        return;
    }

    try {
        const rawFilePaths = clipboard.readBuffer('FileNameW').toString('ucs2');
        const filePaths = rawFilePaths
            .split('\0')
            .filter(Boolean)
            .map(fp => fp.replace(/\\/g, '\\'));
        
        if (filePaths.length > 0) {
            const filePath = filePaths[0];
            if (fs.existsSync(filePath)) {
                await cloudCopyFile(filePath);
                mainWindow?.webContents.send('triggerRefresh');
            } else {
                console.error('File not found:', filePath);
            }
        }
    } catch (error) {
        logDebug('Operation failed:', error);
        showNotification('Error', error.message);
        mainWindow?.webContents.send('clipboardError', error.message);
    }
};

const cloudCopyFile = async (filePath) => {
    const appKey = getAppKey();
    const settings = getSettings();
    if (!appKey) return;
    
    try {
        if (!fs.existsSync(filePath)) {
            throw new Error(`File not found: ${filePath}`);
        }

        const form = new FormData();
        const fileStream = fs.createReadStream(filePath);
        const fileName = path.basename(filePath);
        
        form.append('file', fileStream, fileName);
        
        await axios.post(`${settings.apiBaseUrl}/app/copy`, form, {
            headers: { 
                AppKey: appKey,
                ...form.getHeaders()
            },
            maxContentLength: Infinity,
            maxBodyLength: Infinity
        });
        
        mainWindow?.webContents.send('refreshClipboard');
    } catch (error) {
        logDebug('Operation failed:', error);
        showNotification('Error', error.message);
        mainWindow?.webContents.send('clipboardError', error.message);
        throw error;
    }
};

const cloudPaste = async () => {
    const appKey = getAppKey();
    const settings = getSettings();
    if (!appKey) return;

    try {
        const response = await axios.get(`${settings.apiBaseUrl}/app/paste/latest`, {
            headers: { AppKey: appKey },
            responseType: 'json'
        });

        if (response.data.type === 'text') {
            clipboard.writeText(response.data.content);
            mainWindow?.webContents.send('refreshClipboard');
            showNotification('Clipboard Updated', 'New text content pasted from cloud');
            return;
        }

        const fileResponse = await axios.get(`${settings.apiBaseUrl}/app/paste/latest`, {
            headers: { AppKey: appKey },
            responseType: 'arraybuffer'
        });

        const contentType = fileResponse.headers['content-type'];

        if (contentType.startsWith('image/')) {
            const img = nativeImage.createFromBuffer(fileResponse.data);
            clipboard.writeImage(img);
        } else {
            let filename = 'downloaded_file';
            const disposition = fileResponse.headers['content-disposition'];
            if (disposition) {
                const filenameMatch = disposition.match(/filename="?([^"]+)"?/);
                if (filenameMatch) {
                    filename = filenameMatch[1].trim();
                }
            }
            const tempPath = path.join(app.getPath('temp'), filename);
            fs.writeFileSync(tempPath, fileResponse.data);
            clipboard.writeBuffer('FileNameW', Buffer.from(tempPath + '\0', 'ucs2'));
        }

        mainWindow?.webContents.send('refreshClipboard');
    } catch (error) {
        logDebug('Operation failed:', error);
        showNotification('Error', error.message);
        mainWindow?.webContents.send('clipboardError', error.message);
    }
};

async function handleLatestContent() {
    try {
        const response = await fetch(`${settings.apiBaseUrl}/app/paste/latest`, {
            headers: { AppKey: localStorage.getItem('appKey') }
        });
        
        if (!response.ok) throw new Error(`HTTP error! status: ${response.status}`);
        
        const filename = response.headers.get('content-disposition')
            ?.split('filename=')[1]?.replace(/"/g, '') || 'clipboard.txt';
        logDebug('Extracted filename:', filename);
        
        const content = await response.text();
        document.getElementById('clipboardText').textContent = content;
        
        const downloadBtn = document.getElementById('downloadBtn');
        downloadBtn.onclick = () => handleFileDownload(filename);
    } catch (error) {
        logDebug('Operation failed:', error);
        showNotification('Error', error.message);
        mainWindow?.webContents.send('clipboardError', error.message);
    }
}

async function handleFileDownload(filename) {
    try {
        logDebug('Initiating download with filename:', filename);
        const success = await window.electronAPI.downloadFile(filename);
        if (success) {
            document.getElementById('clipboardText').textContent = 'File downloaded successfully!';
        }
    } catch (error) {
        logDebug('Operation failed:', error);
        showNotification('Error', error.message);
        mainWindow?.webContents.send('clipboardError', error.message);
    }
}

<<<<<<< HEAD
const setupAutoUpdater = () => {
    autoUpdater.logger = {
        info: (msg) => logDebug('Update info:', msg),
        warn: (msg) => logDebug('Update warning:', msg),
        error: (msg) => logDebug('Update error:', msg)
    };

    // Add error handling for the feed URL
    try {
        autoUpdater.setFeedURL({
            provider: 'github',
            owner: 'Crossy-Clipboard',
            repo: 'crossy-electron'
        });
    } catch (error) {
        logDebug('Failed to set update feed URL:', error);
    }

    autoUpdater.on('error', (error) => {
        logDebug('Update error:', error);
        // Only show notification for non-404 errors
        if (!error.message.includes('404')) {
            showNotification(
                'Update Error', 
                'There was a problem checking for updates.'
            );
        }
        mainWindow?.webContents.send('updateError', error.message);
    });

    // ... other existing auto-updater events ...
=======
const registerCustomKeybindings = () => {
    const settings = getSettings();
    const keybindings = settings.keybindings;

    globalShortcut.unregisterAll();

    globalShortcut.register(keybindings.copy, cloudCopy);
    globalShortcut.register(keybindings.paste, cloudPaste);
>>>>>>> 504d7b39
};

app.whenReady().then(async () => {
    try {
        await initStore();
        createWindow();
        setupIpcHandlers();
        setupRefreshInterval();
        setupClipboardMonitoring();
<<<<<<< HEAD
        setupAutoUpdater(); // Add this line
        globalShortcut.register('CommandOrControl+Shift+C', cloudCopy);
        globalShortcut.register('CommandOrControl+Shift+V', cloudPaste);
=======
        registerCustomKeybindings(); // Register custom keybindings on app ready
>>>>>>> 504d7b39

        // Initial update check with error handling
        try {
            await checkForUpdatesIfEnabled();
        } catch (error) {
            logDebug('Initial update check failed:', error);
            // Don't crash the app, continue running
        }

        // Setup auto-updater events
        autoUpdater.on('checking-for-update', () => {
            logDebug('Checking for updates...');
        });

        autoUpdater.on('update-available', (info) => {
            logDebug('Update available:', info);
            showNotification(
                'Update Available', 
                `Version ${info.version} is available for download`
            );
            mainWindow?.webContents.send('updateAvailable', info);
        });

        autoUpdater.on('update-not-available', (info) => {
            logDebug('Update not available:', info);
        });

        autoUpdater.on('download-progress', (progressObj) => {
            logDebug('Download progress:', progressObj);
        });

        autoUpdater.on('update-downloaded', (info) => {
            logDebug('Update downloaded:', info);
            showNotification(
                'Update Ready', 
                'A new update is ready to install. Restart the app to apply the update.'
            );
            mainWindow?.webContents.send('updateDownloaded', info);
        });

        autoUpdater.on('error', (err) => {
            logDebug('Update error:', err);
            showNotification('Update Error', err.message);
            mainWindow?.webContents.send('updateError', err.message);
        });

        app.on('activate', () => {
            if (BrowserWindow.getAllWindows().length === 0) createWindow();
        });
    } catch (error) {
        logDebug('Operation failed:', error);
        showNotification('Error', error.message);
        mainWindow?.webContents.send('clipboardError', error.message);
        app.quit();
    }
});

app.on('will-quit', () => {
    globalShortcut.unregisterAll();
});

app.on('window-all-closed', () => {
    if (process.platform !== 'darwin') {
        app.quit();
    }
});<|MERGE_RESOLUTION|>--- conflicted
+++ resolved
@@ -558,7 +558,6 @@
     }
 }
 
-<<<<<<< HEAD
 const setupAutoUpdater = () => {
     autoUpdater.logger = {
         info: (msg) => logDebug('Update info:', msg),
@@ -588,9 +587,8 @@
         }
         mainWindow?.webContents.send('updateError', error.message);
     });
-
-    // ... other existing auto-updater events ...
-=======
+};
+
 const registerCustomKeybindings = () => {
     const settings = getSettings();
     const keybindings = settings.keybindings;
@@ -599,7 +597,6 @@
 
     globalShortcut.register(keybindings.copy, cloudCopy);
     globalShortcut.register(keybindings.paste, cloudPaste);
->>>>>>> 504d7b39
 };
 
 app.whenReady().then(async () => {
@@ -609,13 +606,10 @@
         setupIpcHandlers();
         setupRefreshInterval();
         setupClipboardMonitoring();
-<<<<<<< HEAD
         setupAutoUpdater(); // Add this line
         globalShortcut.register('CommandOrControl+Shift+C', cloudCopy);
         globalShortcut.register('CommandOrControl+Shift+V', cloudPaste);
-=======
         registerCustomKeybindings(); // Register custom keybindings on app ready
->>>>>>> 504d7b39
 
         // Initial update check with error handling
         try {
